/*
 * Licensed to the Apache Software Foundation (ASF) under one or more
 * contributor license agreements.  See the NOTICE file distributed with
 * this work for additional information regarding copyright ownership.
 * The ASF licenses this file to You under the Apache License, Version 2.0
 * (the "License"); you may not use this file except in compliance with
 * the License.  You may obtain a copy of the License at
 *
 *     http://www.apache.org/licenses/LICENSE-2.0
 *
 * Unless required by applicable law or agreed to in writing, software
 * distributed under the License is distributed on an "AS IS" BASIS,
 * WITHOUT WARRANTIES OR CONDITIONS OF ANY KIND, either express or implied.
 * See the License for the specific language governing permissions and
 * limitations under the License.
 */
package org.apache.solr.client.solrj.embedded;

import org.eclipse.jetty.servlet.ServletHolder;

import javax.servlet.Filter;
import java.util.LinkedHashMap;
import java.util.Map;
import java.util.TreeMap;

public class JettyConfig {

  // by default when https is not enabled, jetty will start with http2 + http1 support
  public final boolean onlyHttp1;

  public final int port;

  public final String context;

  public final boolean stopAtShutdown;
  
  public final Long waitForLoadingCoresToFinishMs;

  public final Map<ServletHolder, String> extraServlets;

  public final Map<Class<? extends Filter>, String> extraFilters;

  public final SSLConfig sslConfig;
  
  public final int portRetryTime;

<<<<<<< HEAD
  private JettyConfig(boolean onlyHttp1, int port, String context, boolean stopAtShutdown, Long waitForLoadingCoresToFinishMs, Map<ServletHolder, String> extraServlets,
=======
  private JettyConfig(int port, int portRetryTime, String context, boolean stopAtShutdown, Long waitForLoadingCoresToFinishMs, Map<ServletHolder, String> extraServlets,
>>>>>>> cbe9f822
                      Map<Class<? extends Filter>, String> extraFilters, SSLConfig sslConfig) {
    this.onlyHttp1 = onlyHttp1;
    this.port = port;
    this.context = context;
    this.stopAtShutdown = stopAtShutdown;
    this.waitForLoadingCoresToFinishMs = waitForLoadingCoresToFinishMs;
    this.extraServlets = extraServlets;
    this.extraFilters = extraFilters;
    this.sslConfig = sslConfig;
    this.portRetryTime = portRetryTime;
  }

  public static Builder builder() {
    return new Builder();
  }

  public static Builder builder(JettyConfig other) {
    Builder builder = new Builder();
    builder.port = other.port;
    builder.context = other.context;
    builder.stopAtShutdown = other.stopAtShutdown;
    builder.extraServlets = other.extraServlets;
    builder.extraFilters = other.extraFilters;
    builder.sslConfig = other.sslConfig;
    return builder;
  }

  public static class Builder {

    boolean onlyHttp1 = false;
    int port = 0;
    String context = "/solr";
    boolean stopAtShutdown = true;
    Long waitForLoadingCoresToFinishMs = 300000L;
    Map<ServletHolder, String> extraServlets = new TreeMap<>();
    Map<Class<? extends Filter>, String> extraFilters = new LinkedHashMap<>();
    SSLConfig sslConfig = null;
    int portRetryTime = 60;

    public Builder useOnlyHttp1(boolean useOnlyHttp1) {
      this.onlyHttp1 = useOnlyHttp1;
      return this;
    }

    public Builder setPort(int port) {
      this.port = port;
      return this;
    }

    public Builder setContext(String context) {
      this.context = context;
      return this;
    }

    public Builder stopAtShutdown(boolean stopAtShutdown) {
      this.stopAtShutdown = stopAtShutdown;
      return this;
    }
    
    public Builder waitForLoadingCoresToFinish(Long waitForLoadingCoresToFinishMs) {
      this.waitForLoadingCoresToFinishMs = waitForLoadingCoresToFinishMs;
      return this;
    }

    public Builder withServlet(ServletHolder servlet, String pathSpec) {
      extraServlets.put(servlet, pathSpec);
      return this;
    }

    public Builder withServlets(Map<ServletHolder, String> servlets) {
      if (servlets != null)
        extraServlets.putAll(servlets);
      return this;
    }

    public Builder withFilter(Class<? extends Filter> filterClass, String pathSpec) {
      extraFilters.put(filterClass, pathSpec);
      return this;
    }

    public Builder withFilters(Map<Class<? extends Filter>, String> filters) {
      if (filters != null)
        extraFilters.putAll(filters);
      return this;
    }

    public Builder withSSLConfig(SSLConfig sslConfig) {
      this.sslConfig = sslConfig;
      return this;
    }
    
    public Builder withPortRetryTime(int portRetryTime) {
      this.portRetryTime = portRetryTime;
      return this;
    }


    public JettyConfig build() {
<<<<<<< HEAD
      return new JettyConfig(onlyHttp1, port, context, stopAtShutdown, waitForLoadingCoresToFinishMs, extraServlets, extraFilters, sslConfig);
=======
      return new JettyConfig(port, portRetryTime, context, stopAtShutdown, waitForLoadingCoresToFinishMs, extraServlets, extraFilters, sslConfig);
>>>>>>> cbe9f822
    }

  }

}<|MERGE_RESOLUTION|>--- conflicted
+++ resolved
@@ -44,11 +44,8 @@
   
   public final int portRetryTime;
 
-<<<<<<< HEAD
-  private JettyConfig(boolean onlyHttp1, int port, String context, boolean stopAtShutdown, Long waitForLoadingCoresToFinishMs, Map<ServletHolder, String> extraServlets,
-=======
-  private JettyConfig(int port, int portRetryTime, String context, boolean stopAtShutdown, Long waitForLoadingCoresToFinishMs, Map<ServletHolder, String> extraServlets,
->>>>>>> cbe9f822
+  private JettyConfig(boolean onlyHttp1, int port, int portRetryTime , String context, boolean stopAtShutdown,
+                      Long waitForLoadingCoresToFinishMs, Map<ServletHolder, String> extraServlets,
                       Map<Class<? extends Filter>, String> extraFilters, SSLConfig sslConfig) {
     this.onlyHttp1 = onlyHttp1;
     this.port = port;
@@ -147,11 +144,7 @@
 
 
     public JettyConfig build() {
-<<<<<<< HEAD
-      return new JettyConfig(onlyHttp1, port, context, stopAtShutdown, waitForLoadingCoresToFinishMs, extraServlets, extraFilters, sslConfig);
-=======
-      return new JettyConfig(port, portRetryTime, context, stopAtShutdown, waitForLoadingCoresToFinishMs, extraServlets, extraFilters, sslConfig);
->>>>>>> cbe9f822
+      return new JettyConfig(onlyHttp1, port, portRetryTime, context, stopAtShutdown, waitForLoadingCoresToFinishMs, extraServlets, extraFilters, sslConfig);
     }
 
   }
