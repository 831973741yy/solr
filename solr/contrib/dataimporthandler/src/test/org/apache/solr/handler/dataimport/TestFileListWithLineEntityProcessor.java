--- conflicted
+++ resolved
@@ -32,20 +32,10 @@
   }
   
   public void test() throws Exception {
-<<<<<<< HEAD
     File tmpdir = TestUtil.createTempDir(LuceneTestCase.getTestClass().getSimpleName());
-    createFile(tmpdir, "a.txt", "a line one\na line two\na line three".getBytes("UTF-8"), false);
-    createFile(tmpdir, "b.txt", "b line one\nb line two".getBytes("UTF-8"), false);
-    createFile(tmpdir, "c.txt", "c line one\nc line two\nc line three\nc line four".getBytes("UTF-8"), false);
-=======
-    File tmpdir = File.createTempFile("test", "tmp", TEMP_DIR);
-    tmpdir.delete();
-    tmpdir.mkdir();
-    tmpdir.deleteOnExit();
     createFile(tmpdir, "a.txt", "a line one\na line two\na line three".getBytes(StandardCharsets.UTF_8), false);
     createFile(tmpdir, "b.txt", "b line one\nb line two".getBytes(StandardCharsets.UTF_8), false);
     createFile(tmpdir, "c.txt", "c line one\nc line two\nc line three\nc line four".getBytes(StandardCharsets.UTF_8), false);
->>>>>>> f99edee7
     
     String config = generateConfig(tmpdir);
     LocalSolrQueryRequest request = lrf.makeRequest(
