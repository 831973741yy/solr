/*
 * Licensed to the Apache Software Foundation (ASF) under one or more
 * contributor license agreements.  See the NOTICE file distributed with
 * this work for additional information regarding copyright ownership.
 * The ASF licenses this file to You under the Apache License, Version 2.0
 * (the "License"); you may not use this file except in compliance with
 * the License.  You may obtain a copy of the License at
 *
 *     http://www.apache.org/licenses/LICENSE-2.0
 *
 * Unless required by applicable law or agreed to in writing, software
 * distributed under the License is distributed on an "AS IS" BASIS,
 * WITHOUT WARRANTIES OR CONDITIONS OF ANY KIND, either express or implied.
 * See the License for the specific language governing permissions and
 * limitations under the License.
 */
package org.apache.lucene.index.memory;

import java.io.IOException;
import java.util.Arrays;
import java.util.Collection;
import java.util.Collections;
import java.util.Iterator;
import java.util.Map;
import java.util.Objects;
import java.util.SortedMap;
import java.util.TreeMap;

import org.apache.lucene.analysis.Analyzer;
import org.apache.lucene.analysis.TokenStream;
import org.apache.lucene.analysis.tokenattributes.CharTermAttribute;
import org.apache.lucene.analysis.tokenattributes.OffsetAttribute;
import org.apache.lucene.analysis.tokenattributes.PayloadAttribute;
import org.apache.lucene.analysis.tokenattributes.PositionIncrementAttribute;
import org.apache.lucene.analysis.tokenattributes.TermToBytesRefAttribute;
import org.apache.lucene.document.Document;
import org.apache.lucene.document.FieldType;
import org.apache.lucene.index.*;
import org.apache.lucene.search.IndexSearcher;
import org.apache.lucene.search.Query;
import org.apache.lucene.search.Scorable;
import org.apache.lucene.search.ScoreMode;
import org.apache.lucene.search.SimpleCollector;
import org.apache.lucene.search.similarities.Similarity;
import org.apache.lucene.store.Directory;
import org.apache.lucene.util.ArrayUtil;
import org.apache.lucene.util.Bits;
import org.apache.lucene.util.ByteBlockPool;
import org.apache.lucene.util.BytesRef;
import org.apache.lucene.util.BytesRefArray;
import org.apache.lucene.util.BytesRefBuilder;
import org.apache.lucene.util.BytesRefHash;
import org.apache.lucene.util.BytesRefHash.DirectBytesStartArray;
import org.apache.lucene.util.Counter;
import org.apache.lucene.util.IntBlockPool;
import org.apache.lucene.util.IntBlockPool.SliceReader;
import org.apache.lucene.util.IntBlockPool.SliceWriter;
import org.apache.lucene.util.RecyclingByteBlockAllocator;
import org.apache.lucene.util.RecyclingIntBlockAllocator;
import org.apache.lucene.util.Version;

/**
 * High-performance single-document main memory Apache Lucene fulltext search index. 
 * <p>
 * <b>Overview</b>
 * <p>
 * This class is a replacement/substitute for RAM-resident {@link Directory} implementations.
 * It is designed to
 * enable maximum efficiency for on-the-fly matchmaking combining structured and 
 * fuzzy fulltext search in realtime streaming applications such as Nux XQuery based XML 
 * message queues, publish-subscribe systems for Blogs/newsfeeds, text chat, data acquisition and 
 * distribution systems, application level routers, firewalls, classifiers, etc. 
 * Rather than targeting fulltext search of infrequent queries over huge persistent 
 * data archives (historic search), this class targets fulltext search of huge 
 * numbers of queries over comparatively small transient realtime data (prospective 
 * search). 
 * For example as in 
 * <pre class="prettyprint">
 * float score = search(String text, Query query)
 * </pre>
 * <p>
 * Each instance can hold at most one Lucene "document", with a document containing
 * zero or more "fields", each field having a name and a fulltext value. The
 * fulltext value is tokenized (split and transformed) into zero or more index terms 
 * (aka words) on <code>addField()</code>, according to the policy implemented by an
 * Analyzer. For example, Lucene analyzers can split on whitespace, normalize to lower case
 * for case insensitivity, ignore common terms with little discriminatory value such as "he", "in", "and" (stop
 * words), reduce the terms to their natural linguistic root form such as "fishing"
 * being reduced to "fish" (stemming), resolve synonyms/inflexions/thesauri 
 * (upon indexing and/or querying), etc. For details, see
 * <a target="_blank" href="http://today.java.net/pub/a/today/2003/07/30/LuceneIntro.html">Lucene Analyzer Intro</a>.
 * <p>
 * Arbitrary Lucene queries can be run against this class - see <a target="_blank" 
 * href="{@docRoot}/../queryparser/org/apache/lucene/queryparser/classic/package-summary.html#package.description">
 * Lucene Query Syntax</a>
 * as well as <a target="_blank" 
 * href="http://today.java.net/pub/a/today/2003/11/07/QueryParserRules.html">Query Parser Rules</a>.
 * Note that a Lucene query selects on the field names and associated (indexed) 
 * tokenized terms, not on the original fulltext(s) - the latter are not stored 
 * but rather thrown away immediately after tokenization.
 * <p>
 * For some interesting background information on search technology, see Bob Wyman's
 * <a target="_blank" 
 * href="http://bobwyman.pubsub.com/main/2005/05/mary_hodder_poi.html">Prospective Search</a>, 
 * Jim Gray's
 * <a target="_blank" href="http://www.acmqueue.org/modules.php?name=Content&amp;pa=showpage&amp;pid=293&amp;page=4">
 * A Call to Arms - Custom subscriptions</a>, and Tim Bray's
 * <a target="_blank" 
 * href="http://www.tbray.org/ongoing/When/200x/2003/07/30/OnSearchTOC">On Search, the Series</a>.
 * 
 * <p>
 * <b>Example Usage</b> 
 * <br>
 * <pre class="prettyprint">
 * Analyzer analyzer = new SimpleAnalyzer(version);
 * MemoryIndex index = new MemoryIndex();
 * index.addField("content", "Readings about Salmons and other select Alaska fishing Manuals", analyzer);
 * index.addField("author", "Tales of James", analyzer);
 * QueryParser parser = new QueryParser(version, "content", analyzer);
 * float score = index.search(parser.parse("+author:james +salmon~ +fish* manual~"));
 * if (score &gt; 0.0f) {
 *     System.out.println("it's a match");
 * } else {
 *     System.out.println("no match found");
 * }
 * System.out.println("indexData=" + index.toString());
 * </pre>
 * 
 * <p>
 * <b>Example XQuery Usage</b> 
 * 
 * <pre class="prettyprint">
 * (: An XQuery that finds all books authored by James that have something to do with "salmon fishing manuals", sorted by relevance :)
 * declare namespace lucene = "java:nux.xom.pool.FullTextUtil";
 * declare variable $query := "+salmon~ +fish* manual~"; (: any arbitrary Lucene query can go here :)
 * 
 * for $book in /books/book[author="James" and lucene:match(abstract, $query) &gt; 0.0]
 * let $score := lucene:match($book/abstract, $query)
 * order by $score descending
 * return $book
 * </pre>
 * 
 * <p>
 * <b>Thread safety guarantees</b>
 * <p>
 * MemoryIndex is not normally thread-safe for adds or queries.  However, queries
 * are thread-safe after {@code freeze()} has been called.
 *
 * <p>
 * <b>Performance Notes</b>
 * <p>
 * Internally there's a new data structure geared towards efficient indexing 
 * and searching, plus the necessary support code to seamlessly plug into the Lucene 
 * framework.
 * <p>
 * This class performs very well for very small texts (e.g. 10 chars) 
 * as well as for large texts (e.g. 10 MB) and everything in between. 
 * Typically, it is about 10-100 times faster than RAM-resident directory.
 *
 * Note that other <code>Directory</code> implementations have particularly
 * large efficiency overheads for small to medium sized texts, both in time and space.
 * Indexing a field with N tokens takes O(N) in the best case, and O(N logN) in the worst 
 * case.
 * <p>
 * Example throughput of many simple term queries over a single MemoryIndex: 
 * ~500000 queries/sec on a MacBook Pro, jdk 1.5.0_06, server VM. 
 * As always, your mileage may vary.
 * <p>
 * If you're curious about
 * the whereabouts of bottlenecks, run java 1.5 with the non-perturbing '-server
 * -agentlib:hprof=cpu=samples,depth=10' flags, then study the trace log and
 * correlate its hotspot trailer with its call stack headers (see <a
 * target="_blank"
 * href="http://java.sun.com/developer/technicalArticles/Programming/HPROF.html">
 * hprof tracing </a>).
 *
 */
public class MemoryIndex {

  private static final boolean DEBUG = false;

  /** info for each field: Map&lt;String fieldName, Info field&gt; */
  private final SortedMap<String,Info> fields = new TreeMap<>();
  
  private final boolean storeOffsets;
  private final boolean storePayloads;

  private final ByteBlockPool byteBlockPool;
  private final IntBlockPool intBlockPool;
//  private final IntBlockPool.SliceReader postingsReader;
  private final IntBlockPool.SliceWriter postingsWriter;
  private final BytesRefArray payloadsBytesRefs;//non null only when storePayloads

  private Counter bytesUsed;

  private boolean frozen = false;

  private Similarity normSimilarity = IndexSearcher.getDefaultSimilarity();

  private FieldType defaultFieldType = new FieldType();

  /**
   * Constructs an empty instance that will not store offsets or payloads.
   */
  public MemoryIndex() {
    this(false);
  }
  
  /**
   * Constructs an empty instance that can optionally store the start and end
   * character offset of each token term in the text. This can be useful for
   * highlighting of hit locations with the Lucene highlighter package.  But
   * it will not store payloads; use another constructor for that.
   * 
   * @param storeOffsets
   *            whether or not to store the start and end character offset of
   *            each token term in the text
   */
  public MemoryIndex(boolean storeOffsets) {
    this(storeOffsets, false);
  }

  /**
   * Constructs an empty instance with the option of storing offsets and payloads.
   *
   * @param storeOffsets store term offsets at each position
   * @param storePayloads store term payloads at each position
   */
  public MemoryIndex(boolean storeOffsets, boolean storePayloads) {
    this(storeOffsets, storePayloads, 0);
  }

  /**
   * Expert: This constructor accepts an upper limit for the number of bytes that should be reused if this instance is {@link #reset()}.
   * The payload storage, if used, is unaffected by maxReusuedBytes, however.
   * @param storeOffsets <code>true</code> if offsets should be stored
   * @param storePayloads <code>true</code> if payloads should be stored
   * @param maxReusedBytes the number of bytes that should remain in the internal memory pools after {@link #reset()} is called
   */
  MemoryIndex(boolean storeOffsets, boolean storePayloads, long maxReusedBytes) {
    this.storeOffsets = storeOffsets;
    this.storePayloads = storePayloads;
    this.defaultFieldType.setIndexOptions(storeOffsets ?
        IndexOptions.DOCS_AND_FREQS_AND_POSITIONS_AND_OFFSETS : IndexOptions.DOCS_AND_FREQS_AND_POSITIONS);
    this.defaultFieldType.setStoreTermVectors(true);
    this.bytesUsed = Counter.newCounter();
    final int maxBufferedByteBlocks = (int)((maxReusedBytes/2) / ByteBlockPool.BYTE_BLOCK_SIZE );
    final int maxBufferedIntBlocks = (int) ((maxReusedBytes - (maxBufferedByteBlocks*ByteBlockPool.BYTE_BLOCK_SIZE))/(IntBlockPool.INT_BLOCK_SIZE * Integer.BYTES));
    assert (maxBufferedByteBlocks * ByteBlockPool.BYTE_BLOCK_SIZE) + (maxBufferedIntBlocks * IntBlockPool.INT_BLOCK_SIZE * Integer.BYTES) <= maxReusedBytes;
    byteBlockPool = new ByteBlockPool(new RecyclingByteBlockAllocator(ByteBlockPool.BYTE_BLOCK_SIZE, maxBufferedByteBlocks, bytesUsed));
    intBlockPool = new IntBlockPool(new RecyclingIntBlockAllocator(IntBlockPool.INT_BLOCK_SIZE, maxBufferedIntBlocks, bytesUsed));
    postingsWriter = new SliceWriter(intBlockPool);
    //TODO refactor BytesRefArray to allow us to apply maxReusedBytes option
    payloadsBytesRefs = storePayloads ? new BytesRefArray(bytesUsed) : null;
  }
  
  /**
   * Convenience method; Tokenizes the given field text and adds the resulting
   * terms to the index; Equivalent to adding an indexed non-keyword Lucene
   * {@link org.apache.lucene.document.Field} that is tokenized, not stored,
   * termVectorStored with positions (or termVectorStored with positions and offsets),
   * 
   * @param fieldName
   *            a name to be associated with the text
   * @param text
   *            the text to tokenize and index.
   * @param analyzer
   *            the analyzer to use for tokenization
   */
  public void addField(String fieldName, String text, Analyzer analyzer) {
    if (fieldName == null)
      throw new IllegalArgumentException("fieldName must not be null");
    if (text == null)
      throw new IllegalArgumentException("text must not be null");
    if (analyzer == null)
      throw new IllegalArgumentException("analyzer must not be null");
    
    TokenStream stream = analyzer.tokenStream(fieldName, text);
    storeTerms(getInfo(fieldName, defaultFieldType), stream,
        analyzer.getPositionIncrementGap(fieldName), analyzer.getOffsetGap(fieldName));
  }

  /**
   * Builds a MemoryIndex from a lucene {@link Document} using an analyzer
   *
   * @param document the document to index
   * @param analyzer the analyzer to use
   * @return a MemoryIndex
   */
  public static MemoryIndex fromDocument(Iterable<? extends IndexableField> document, Analyzer analyzer) {
    return fromDocument(document, analyzer, false, false, 0);
  }

  /**
   * Builds a MemoryIndex from a lucene {@link Document} using an analyzer
   * @param document the document to index
   * @param analyzer the analyzer to use
   * @param storeOffsets <code>true</code> if offsets should be stored
   * @param storePayloads <code>true</code> if payloads should be stored
   * @return a MemoryIndex
   */
  public static MemoryIndex fromDocument(Iterable<? extends IndexableField> document, Analyzer analyzer, boolean storeOffsets, boolean storePayloads) {
    return fromDocument(document, analyzer, storeOffsets, storePayloads, 0);
  }

  /**
   * Builds a MemoryIndex from a lucene {@link Document} using an analyzer
   * @param document the document to index
   * @param analyzer the analyzer to use
   * @param storeOffsets <code>true</code> if offsets should be stored
   * @param storePayloads <code>true</code> if payloads should be stored
   * @param maxReusedBytes the number of bytes that should remain in the internal memory pools after {@link #reset()} is called
   * @return a MemoryIndex
   */
  public static MemoryIndex fromDocument(Iterable<? extends IndexableField> document, Analyzer analyzer, boolean storeOffsets, boolean storePayloads, long maxReusedBytes) {
    MemoryIndex mi = new MemoryIndex(storeOffsets, storePayloads, maxReusedBytes);
    for (IndexableField field : document) {
      mi.addField(field, analyzer);
    }
    return mi;
  }

  /**
   * Convenience method; Creates and returns a token stream that generates a
   * token for each keyword in the given collection, "as is", without any
   * transforming text analysis. The resulting token stream can be fed into
   * {@link #addField(String, TokenStream)}, perhaps wrapped into another
   * {@link org.apache.lucene.analysis.TokenFilter}, as desired.
   * 
   * @param keywords
   *            the keywords to generate tokens for
   * @return the corresponding token stream
   */
  public <T> TokenStream keywordTokenStream(final Collection<T> keywords) {
    // TODO: deprecate & move this method into AnalyzerUtil?
    if (keywords == null)
      throw new IllegalArgumentException("keywords must not be null");
    
    return new TokenStream() {
      private Iterator<T> iter = keywords.iterator();
      private int start = 0;
      private final CharTermAttribute termAtt = addAttribute(CharTermAttribute.class);
      private final OffsetAttribute offsetAtt = addAttribute(OffsetAttribute.class);
      
      @Override
      public boolean incrementToken() {
        if (!iter.hasNext()) return false;
        
        T obj = iter.next();
        if (obj == null) 
          throw new IllegalArgumentException("keyword must not be null");
        
        String term = obj.toString();
        clearAttributes();
        termAtt.setEmpty().append(term);
        offsetAtt.setOffset(start, start+termAtt.length());
        start += term.length() + 1; // separate words by 1 (blank) character
        return true;
      }
    };
  }


  /**
   * Adds a lucene {@link IndexableField} to the MemoryIndex using the provided analyzer.
   * Also stores doc values based on {@link IndexableFieldType#docValuesType()} if set.
   *
   * @param field the field to add
   * @param analyzer the analyzer to use for term analysis
   */
  public void addField(IndexableField field, Analyzer analyzer) {

    Info info = getInfo(field.name(), field.fieldType());

    int offsetGap;
    TokenStream tokenStream;
    int positionIncrementGap;
    if (analyzer != null) {
      offsetGap = analyzer.getOffsetGap(field.name());
      tokenStream = field.tokenStream(analyzer, null);
      positionIncrementGap = analyzer.getPositionIncrementGap(field.name());
    } else {
      offsetGap = 1;
      tokenStream = field.tokenStream(null, null);
      positionIncrementGap = 0;
    }
    if (tokenStream != null) {
      storeTerms(info, tokenStream, positionIncrementGap, offsetGap);
    }

    DocValuesType docValuesType = field.fieldType().docValuesType();
    Object docValuesValue;
    switch (docValuesType) {
      case NONE:
        docValuesValue = null;
        break;
      case BINARY:
      case SORTED:
      case SORTED_SET:
        docValuesValue = field.binaryValue();
        break;
      case NUMERIC:
      case SORTED_NUMERIC:
        docValuesValue = field.numericValue();
        break;
      default:
        throw new UnsupportedOperationException("unknown doc values type [" + docValuesType + "]");
    }
    if (docValuesValue != null) {
      storeDocValues(info, docValuesType, docValuesValue);
    }

    if (field.fieldType().pointDimensionCount() > 0) {
      storePointValues(info, field.binaryValue());
    }

  }
  
  /**
   * Iterates over the given token stream and adds the resulting terms to the index;
   * Equivalent to adding a tokenized, indexed, termVectorStored, unstored,
   * Lucene {@link org.apache.lucene.document.Field}.
   * Finally closes the token stream. Note that untokenized keywords can be added with this method via 
   * {@link #keywordTokenStream(Collection)}, the Lucene <code>KeywordTokenizer</code> or similar utilities.
   * 
   * @param fieldName
   *            a name to be associated with the text
   * @param stream
   *            the token stream to retrieve tokens from.
   */
  public void addField(String fieldName, TokenStream stream) {
    addField(fieldName, stream, 0);
  }


  /**
   * Iterates over the given token stream and adds the resulting terms to the index;
   * Equivalent to adding a tokenized, indexed, termVectorStored, unstored,
   * Lucene {@link org.apache.lucene.document.Field}.
   * Finally closes the token stream. Note that untokenized keywords can be added with this method via
   * {@link #keywordTokenStream(Collection)}, the Lucene <code>KeywordTokenizer</code> or similar utilities.
   *
   * @param fieldName
   *            a name to be associated with the text
   * @param stream
   *            the token stream to retrieve tokens from.
   *
   * @param positionIncrementGap
   *            the position increment gap if fields with the same name are added more than once
   *
   */
  public void addField(String fieldName, TokenStream stream, int positionIncrementGap) {
    addField(fieldName, stream, positionIncrementGap, 1);
  }

  /**
   * Iterates over the given token stream and adds the resulting terms to the index;
   * Equivalent to adding a tokenized, indexed, termVectorStored, unstored,
   * Lucene {@link org.apache.lucene.document.Field}.
   * Finally closes the token stream. Note that untokenized keywords can be added with this method via 
   * {@link #keywordTokenStream(Collection)}, the Lucene <code>KeywordTokenizer</code> or similar utilities.
   * 
   *
   * @param fieldName
   *            a name to be associated with the text
   * @param tokenStream
   *            the token stream to retrieve tokens from. It's guaranteed to be closed no matter what.
   * @param positionIncrementGap
   *            the position increment gap if fields with the same name are added more than once
   * @param offsetGap
   *            the offset gap if fields with the same name are added more than once
   */
  public void addField(String fieldName, TokenStream tokenStream, int positionIncrementGap, int offsetGap) {
    Info info = getInfo(fieldName, defaultFieldType);
    storeTerms(info, tokenStream, positionIncrementGap, offsetGap);
  }

  private Info getInfo(String fieldName, IndexableFieldType fieldType) {
    if (frozen) {
      throw new IllegalArgumentException("Cannot call addField() when MemoryIndex is frozen");
    }
    if (fieldName == null) {
      throw new IllegalArgumentException("fieldName must not be null");
    }
    Info info = fields.get(fieldName);
    if (info == null) {
      fields.put(fieldName, info = new Info(createFieldInfo(fieldName, fields.size(), fieldType), byteBlockPool));
    }
    if (fieldType.pointDimensionCount() != info.fieldInfo.getPointDimensionCount()) {
      if (fieldType.pointDimensionCount() > 0)
        info.fieldInfo.setPointDimensions(fieldType.pointDimensionCount(), fieldType.pointIndexDimensionCount(), fieldType.pointNumBytes());
    }
    if (fieldType.docValuesType() != info.fieldInfo.getDocValuesType()) {
      if (fieldType.docValuesType() != DocValuesType.NONE)
        info.fieldInfo.setDocValuesType(fieldType.docValuesType());
    }
    return info;
  }

  private FieldInfo createFieldInfo(String fieldName, int ord, IndexableFieldType fieldType) {
    IndexOptions indexOptions = storeOffsets ? IndexOptions.DOCS_AND_FREQS_AND_POSITIONS_AND_OFFSETS : IndexOptions.DOCS_AND_FREQS_AND_POSITIONS;
    return new FieldInfo(fieldName, ord, fieldType.storeTermVectors(), fieldType.omitNorms(), storePayloads,
        indexOptions, fieldType.docValuesType(), -1, Collections.emptyMap(),
        fieldType.pointDimensionCount(), fieldType.pointIndexDimensionCount(), fieldType.pointNumBytes(),
<<<<<<< HEAD
        fieldType.vectorDimension(), fieldType.vectorScoreFunction(), false);
=======
        fieldType.vectorDimension(), fieldType.vectorSearchStrategy(), false);
>>>>>>> 4bf25415
  }

  private void storePointValues(Info info, BytesRef pointValue) {
    if (info.pointValues == null) {
      info.pointValues = new BytesRef[4];
    }
    info.pointValues = ArrayUtil.grow(info.pointValues, info.pointValuesCount + 1);
    info.pointValues[info.pointValuesCount++] = BytesRef.deepCopyOf(pointValue);
  }

  private void storeDocValues(Info info, DocValuesType docValuesType, Object docValuesValue) {
    String fieldName = info.fieldInfo.name;
    DocValuesType existingDocValuesType = info.fieldInfo.getDocValuesType();
    if (existingDocValuesType == DocValuesType.NONE) {
      // first time we add doc values for this field:
      info.fieldInfo = new FieldInfo(
          info.fieldInfo.name, info.fieldInfo.number, info.fieldInfo.hasVectors(), info.fieldInfo.hasPayloads(),
          info.fieldInfo.hasPayloads(), info.fieldInfo.getIndexOptions(), docValuesType, -1, info.fieldInfo.attributes(),
          info.fieldInfo.getPointDimensionCount(), info.fieldInfo.getPointIndexDimensionCount(), info.fieldInfo.getPointNumBytes(),
<<<<<<< HEAD
          info.fieldInfo.getVectorDimension(), info.fieldInfo.getVectorScoreFunction(),
=======
          info.fieldInfo.getVectorDimension(), info.fieldInfo.getVectorSearchStrategy(),
>>>>>>> 4bf25415
          info.fieldInfo.isSoftDeletesField()
      );
    } else if (existingDocValuesType != docValuesType) {
      throw new IllegalArgumentException("Can't add [" + docValuesType + "] doc values field [" + fieldName + "], because [" + existingDocValuesType + "] doc values field already exists");
    }
    switch (docValuesType) {
      case NUMERIC:
        if (info.numericProducer.dvLongValues != null) {
          throw new IllegalArgumentException("Only one value per field allowed for [" + docValuesType + "] doc values field [" + fieldName + "]");
        }
        info.numericProducer.dvLongValues = new long[]{(long) docValuesValue};
        info.numericProducer.count++;
        break;
      case SORTED_NUMERIC:
        if (info.numericProducer.dvLongValues == null) {
          info.numericProducer.dvLongValues = new long[4];
        }
        info.numericProducer.dvLongValues = ArrayUtil.grow(info.numericProducer.dvLongValues, info.numericProducer.count + 1);
        info.numericProducer.dvLongValues[info.numericProducer.count++] = (long) docValuesValue;
        break;
      case BINARY:
        if (info.binaryProducer.dvBytesValuesSet != null) {
          throw new IllegalArgumentException("Only one value per field allowed for [" + docValuesType + "] doc values field [" + fieldName + "]");
        }
        info.binaryProducer.dvBytesValuesSet = new BytesRefHash(byteBlockPool);
        info.binaryProducer.dvBytesValuesSet.add((BytesRef) docValuesValue);
        break;
      case SORTED:
        if (info.binaryProducer.dvBytesValuesSet != null) {
          throw new IllegalArgumentException("Only one value per field allowed for [" + docValuesType + "] doc values field [" + fieldName + "]");
        }
        info.binaryProducer.dvBytesValuesSet = new BytesRefHash(byteBlockPool);
        info.binaryProducer.dvBytesValuesSet.add((BytesRef) docValuesValue);
        break;
      case SORTED_SET:
        if (info.binaryProducer.dvBytesValuesSet == null) {
          info.binaryProducer.dvBytesValuesSet = new BytesRefHash(byteBlockPool);
        }
        info.binaryProducer.dvBytesValuesSet.add((BytesRef) docValuesValue);
        break;
      default:
        throw new UnsupportedOperationException("unknown doc values type [" + docValuesType + "]");
    }
  }

  private void storeTerms(Info info, TokenStream tokenStream, int positionIncrementGap, int offsetGap) {

    int pos = -1;
    int offset = 0;
    if (info.numTokens > 0) {
      pos = info.lastPosition + positionIncrementGap;
      offset = info.lastOffset + offsetGap;
    }

    try (TokenStream stream = tokenStream) {
      TermToBytesRefAttribute termAtt = stream.getAttribute(TermToBytesRefAttribute.class);
      PositionIncrementAttribute posIncrAttribute = stream.addAttribute(PositionIncrementAttribute.class);
      OffsetAttribute offsetAtt = stream.addAttribute(OffsetAttribute.class);
      PayloadAttribute payloadAtt = storePayloads ? stream.addAttribute(PayloadAttribute.class) : null;
      stream.reset();

      while (stream.incrementToken()) {
//        if (DEBUG) System.err.println("token='" + term + "'");
        info.numTokens++;
        final int posIncr = posIncrAttribute.getPositionIncrement();
        if (posIncr == 0) {
          info.numOverlapTokens++;
        }
        pos += posIncr;
        int ord = info.terms.add(termAtt.getBytesRef());
        if (ord < 0) {
          ord = (-ord) - 1;
          postingsWriter.reset(info.sliceArray.end[ord]);
        } else {
          info.sliceArray.start[ord] = postingsWriter.startNewSlice();
        }
        info.sliceArray.freq[ord]++;
        info.maxTermFrequency = Math.max(info.maxTermFrequency, info.sliceArray.freq[ord]);
        info.sumTotalTermFreq++;
        postingsWriter.writeInt(pos);
        if (storeOffsets) {
          postingsWriter.writeInt(offsetAtt.startOffset() + offset);
          postingsWriter.writeInt(offsetAtt.endOffset() + offset);
        }
        if (storePayloads) {
          final BytesRef payload = payloadAtt.getPayload();
          final int pIndex;
          if (payload == null || payload.length == 0) {
            pIndex = -1;
          } else {
            pIndex = payloadsBytesRefs.append(payload);
          }
          postingsWriter.writeInt(pIndex);
        }
        info.sliceArray.end[ord] = postingsWriter.getCurrentOffset();
      }
      stream.end();
      if (info.numTokens > 0) {
        info.lastPosition = pos;
        info.lastOffset = offsetAtt.endOffset() + offset;
      }
    } catch (IOException e) {
      throw new RuntimeException(e);
    }
  }

  /**
   * Set the Similarity to be used for calculating field norms
   * @param similarity instance with custom {@link Similarity#computeNorm} implementation
   */
  public void setSimilarity(Similarity similarity) {
    if (frozen)
      throw new IllegalArgumentException("Cannot set Similarity when MemoryIndex is frozen");
    if (this.normSimilarity == similarity)
      return;
    this.normSimilarity = similarity;
    //invalidate any cached norms that may exist
    for (Info info : fields.values()) {
      info.norm = null;
    }
  }

  /**
   * Creates and returns a searcher that can be used to execute arbitrary
   * Lucene queries and to collect the resulting query results as hits.
   * 
   * @return a searcher
   */
  public IndexSearcher createSearcher() {
    MemoryIndexReader reader = new MemoryIndexReader();
    IndexSearcher searcher = new IndexSearcher(reader); // ensures no auto-close !!
    searcher.setSimilarity(normSimilarity);
    searcher.setQueryCache(null);
    return searcher;
  }

  /**
   * Prepares the MemoryIndex for querying in a non-lazy way.
   * <p>
   * After calling this you can query the MemoryIndex from multiple threads, but you
   * cannot subsequently add new data.
   */
  public void freeze() {
    this.frozen = true;
    for (Info info : fields.values()) {
      info.freeze();
    }
  }
  
  /**
   * Convenience method that efficiently returns the relevance score by
   * matching this index against the given Lucene query expression.
   * 
   * @param query
   *            an arbitrary Lucene query to run against this index
   * @return the relevance score of the matchmaking; A number in the range
   *         [0.0 .. 1.0], with 0.0 indicating no match. The higher the number
   *         the better the match.
   *
   */
  public float search(Query query) {
    if (query == null) 
      throw new IllegalArgumentException("query must not be null");
    
    IndexSearcher searcher = createSearcher();
    try {
      final float[] scores = new float[1]; // inits to 0.0f (no match)
      searcher.search(query, new SimpleCollector() {
        private Scorable scorer;

        @Override
        public void collect(int doc) throws IOException {
          scores[0] = scorer.score();
        }

        @Override
        public void setScorer(Scorable scorer) {
          this.scorer = scorer;
        }
        
        @Override
        public ScoreMode scoreMode() {
          return ScoreMode.COMPLETE;
        }
      });
      float score = scores[0];
      return score;
    } catch (IOException e) {
      throw new RuntimeException(e);
    }
  }

  /**
   * Returns a String representation of the index data for debugging purposes.
   * 
   * @return the string representation
   * @lucene.experimental
   */
  public String toStringDebug() {
    StringBuilder result = new StringBuilder(256);
    int sumPositions = 0;
    int sumTerms = 0;
    final BytesRef spare = new BytesRef();
    final BytesRefBuilder payloadBuilder = storePayloads ? new BytesRefBuilder() : null;
    for (Map.Entry<String, Info> entry : fields.entrySet()) {
      String fieldName = entry.getKey();
      Info info = entry.getValue();
      info.sortTerms();
      result.append(fieldName).append(":\n");
      SliceByteStartArray sliceArray = info.sliceArray;
      int numPositions = 0;
      SliceReader postingsReader = new SliceReader(intBlockPool);
      for (int j = 0; j < info.terms.size(); j++) {
        int ord = info.sortedTerms[j];
        info.terms.get(ord, spare);
        int freq = sliceArray.freq[ord];
        result.append("\t'").append(spare).append("':").append(freq).append(':');
        postingsReader.reset(sliceArray.start[ord], sliceArray.end[ord]);
        result.append(" [");
        final int iters = storeOffsets ? 3 : 1;
        while (!postingsReader.endOfSlice()) {
          result.append("(");

          for (int k = 0; k < iters; k++) {
            result.append(postingsReader.readInt());
            if (k < iters - 1) {
              result.append(", ");
            }
          }
          if (storePayloads) {
            int payloadIndex = postingsReader.readInt();
            if (payloadIndex != -1) {
                result.append(", ").append(payloadsBytesRefs.get(payloadBuilder, payloadIndex));
            }
          }
          result.append(")");

          if (!postingsReader.endOfSlice()) {
            result.append(", ");
          }

        }
        result.append("]");
        result.append("\n");
        numPositions += freq;
      }

      result.append("\tterms=").append(info.terms.size());
      result.append(", positions=").append(numPositions);
      result.append("\n");
      sumPositions += numPositions;
      sumTerms += info.terms.size();
    }
    
    result.append("\nfields=").append(fields.size());
    result.append(", terms=").append(sumTerms);
    result.append(", positions=").append(sumPositions);
    return result.toString();
  }
  
  /**
   * Index data structure for a field; contains the tokenized term texts and
   * their positions.
   */
  private final class Info {

    private FieldInfo fieldInfo;

    private Long norm;

    /**
     * Term strings and their positions for this field: Map &lt;String
     * termText, ArrayIntList positions&gt;
     */
    private BytesRefHash terms; // note unfortunate variable name class with Terms type
    
    private SliceByteStartArray sliceArray;

    /** Terms sorted ascending by term text; computed on demand */
    private transient int[] sortedTerms;
    
    /** Number of added tokens for this field */
    private int numTokens;
    
    /** Number of overlapping tokens for this field */
    private int numOverlapTokens;

    private long sumTotalTermFreq;
    
    private int maxTermFrequency;

    /** the last position encountered in this field for multi field support*/
    private int lastPosition;

    /** the last offset encountered in this field for multi field support*/
    private int lastOffset;

    private BinaryDocValuesProducer binaryProducer;

    private NumericDocValuesProducer numericProducer;

    private boolean preparedDocValuesAndPointValues;

    private BytesRef[] pointValues;

    private byte[] minPackedValue;

    private byte[] maxPackedValue;

    private int pointValuesCount;

    private Info(FieldInfo fieldInfo, ByteBlockPool byteBlockPool) {
      this.fieldInfo = fieldInfo;
      this.sliceArray = new SliceByteStartArray(BytesRefHash.DEFAULT_CAPACITY);
      this.terms = new BytesRefHash(byteBlockPool, BytesRefHash.DEFAULT_CAPACITY, sliceArray);;
      this.binaryProducer = new BinaryDocValuesProducer();
      this.numericProducer = new NumericDocValuesProducer();
    }

    void freeze() {
      sortTerms();
      prepareDocValuesAndPointValues();
      getNormDocValues();
    }

    /**
     * Sorts hashed terms into ascending order, reusing memory along the
     * way. Note that sorting is lazily delayed until required (often it's
     * not required at all). If a sorted view is required then hashing +
     * sort + binary search is still faster and smaller than TreeMap usage
     * (which would be an alternative and somewhat more elegant approach,
     * apart from more sophisticated Tries / prefix trees).
     */
    void sortTerms() {
      if (sortedTerms == null) {
        sortedTerms = terms.sort();
      }
    }

    void prepareDocValuesAndPointValues() {
      if (preparedDocValuesAndPointValues == false) {
        DocValuesType dvType = fieldInfo.getDocValuesType();
        if (dvType == DocValuesType.NUMERIC || dvType == DocValuesType.SORTED_NUMERIC) {
          numericProducer.prepareForUsage();
        }
        if (dvType == DocValuesType.BINARY || dvType == DocValuesType.SORTED || dvType == DocValuesType.SORTED_SET) {
          binaryProducer.prepareForUsage();
        }
        if (pointValues != null) {
          assert pointValues[0].bytes.length == pointValues[0].length : "BytesRef should wrap a precise byte[], BytesRef.deepCopyOf() should take care of this";

          final int numDimensions = fieldInfo.getPointDimensionCount();
          final int numBytesPerDimension = fieldInfo.getPointNumBytes();
          if (numDimensions == 1) {
            // PointInSetQuery.MergePointVisitor expects values to be visited in increasing order,
            // this is a 1d optimization which has to be done here too. Otherwise we emit values
            // out of order which causes mismatches.
            Arrays.sort(pointValues, 0, pointValuesCount);
            minPackedValue = pointValues[0].bytes.clone();
            maxPackedValue = pointValues[pointValuesCount - 1].bytes.clone();
          } else {
            minPackedValue = pointValues[0].bytes.clone();
            maxPackedValue = pointValues[0].bytes.clone();
            for (int i = 0; i < pointValuesCount; i++) {
              BytesRef pointValue = pointValues[i];
              assert pointValue.bytes.length == pointValue.length : "BytesRef should wrap a precise byte[], BytesRef.deepCopyOf() should take care of this";
              for (int dim = 0; dim < numDimensions; ++dim) {
                int offset = dim * numBytesPerDimension;
                if (Arrays.compareUnsigned(pointValue.bytes, offset, offset + numBytesPerDimension, minPackedValue, offset, offset + numBytesPerDimension) < 0) {
                  System.arraycopy(pointValue.bytes, offset, minPackedValue, offset, numBytesPerDimension);
                }
                if (Arrays.compareUnsigned(pointValue.bytes, offset, offset + numBytesPerDimension, maxPackedValue, offset, offset + numBytesPerDimension) > 0) {
                  System.arraycopy(pointValue.bytes, offset, maxPackedValue, offset, numBytesPerDimension);
                }
              }
            }
          }
        }
        preparedDocValuesAndPointValues = true;
      }
    }

    NumericDocValues getNormDocValues() {
      if (norm == null) {
        FieldInvertState invertState = new FieldInvertState(Version.LATEST.major, fieldInfo.name, fieldInfo.getIndexOptions(), lastPosition,
            numTokens, numOverlapTokens, 0, maxTermFrequency, terms.size());
        final long value = normSimilarity.computeNorm(invertState);
        if (DEBUG) System.err.println("MemoryIndexReader.norms: " + fieldInfo.name + ":" + value + ":" + numTokens);

        norm = value;
      }
      return numericDocValues(norm);
    }
  }
  
  ///////////////////////////////////////////////////////////////////////////////
  // Nested classes:
  ///////////////////////////////////////////////////////////////////////////////

  private static class MemoryDocValuesIterator {

    int doc = -1;

    int advance(int doc) {
      this.doc = doc;
      return docId();
    }

    int nextDoc() {
      doc++;
      return docId();
    }

    int docId() {
      return doc > 0 ? NumericDocValues.NO_MORE_DOCS : doc;
    }

  }

  private static SortedNumericDocValues numericDocValues(long[] values, int count) {
    MemoryDocValuesIterator it = new MemoryDocValuesIterator();
    return new SortedNumericDocValues() {

      int ord = 0;

      @Override
      public long nextValue() throws IOException {
        return values[ord++];
      }

      @Override
      public int docValueCount() {
        return count;
      }

      @Override
      public boolean advanceExact(int target) throws IOException {
        ord = 0;
        return it.advance(target) == target;
      }

      @Override
      public int docID() {
        return it.docId();
      }

      @Override
      public int nextDoc() throws IOException {
        return it.nextDoc();
      }

      @Override
      public int advance(int target) throws IOException {
        return it.advance(target);
      }

      @Override
      public long cost() {
        return 1;
      }
    };
  }

  private static NumericDocValues numericDocValues(long value) {
    MemoryDocValuesIterator it = new MemoryDocValuesIterator();
    return new NumericDocValues() {
      @Override
      public long longValue() throws IOException {
        return value;
      }

      @Override
      public boolean advanceExact(int target) throws IOException {
        return advance(target) == target;
      }

      @Override
      public int docID() {
        return it.docId();
      }

      @Override
      public int nextDoc() throws IOException {
        return it.nextDoc();
      }

      @Override
      public int advance(int target) throws IOException {
        return it.advance(target);
      }

      @Override
      public long cost() {
        return 1;
      }
    };
  }

  private static SortedDocValues sortedDocValues(BytesRef value) {
    MemoryDocValuesIterator it = new MemoryDocValuesIterator();
    return new SortedDocValues() {
      @Override
      public int ordValue() {
        return 0;
      }

      @Override
      public BytesRef lookupOrd(int ord) throws IOException {
        return value;
      }

      @Override
      public int getValueCount() {
        return 1;
      }

      @Override
      public boolean advanceExact(int target) throws IOException {
        return it.advance(target) == target;
      }

      @Override
      public int docID() {
        return it.docId();
      }

      @Override
      public int nextDoc() throws IOException {
        return it.nextDoc();
      }

      @Override
      public int advance(int target) throws IOException {
        return it.advance(target);
      }

      @Override
      public long cost() {
        return 1;
      }
    };
  }

  private static SortedSetDocValues sortedSetDocValues(BytesRefHash values, int[] bytesIds) {
    MemoryDocValuesIterator it = new MemoryDocValuesIterator();
    BytesRef scratch = new BytesRef();
    return new SortedSetDocValues() {
      int ord = 0;

      @Override
      public long nextOrd() throws IOException {
        if (ord >= values.size())
          return NO_MORE_ORDS;
        return ord++;
      }

      @Override
      public BytesRef lookupOrd(long ord) throws IOException {
        return values.get(bytesIds[(int) ord], scratch);
      }

      @Override
      public long getValueCount() {
        return values.size();
      }

      @Override
      public boolean advanceExact(int target) throws IOException {
        ord = 0;
        return it.advance(target) == target;
      }

      @Override
      public int docID() {
        return it.docId();
      }

      @Override
      public int nextDoc() throws IOException {
        return it.nextDoc();
      }

      @Override
      public int advance(int target) throws IOException {
        return it.advance(target);
      }

      @Override
      public long cost() {
        return 1;
      }
    };
  }

  private static final class BinaryDocValuesProducer {

    BytesRefHash dvBytesValuesSet;
    int[] bytesIds;

    private void prepareForUsage() {
      bytesIds = dvBytesValuesSet.sort();
    }

  }

  private static final class NumericDocValuesProducer {

    long[] dvLongValues;
    int count;

    private void prepareForUsage() {
      Arrays.sort(dvLongValues, 0, count);
    }
  }

  /**
   * Search support for Lucene framework integration; implements all methods
   * required by the Lucene IndexReader contracts.
   */
  private final class MemoryIndexReader extends LeafReader {

    private final MemoryFields memoryFields = new MemoryFields(fields);
    private final FieldInfos fieldInfos;

    private MemoryIndexReader() {
      super(); // avoid as much superclass baggage as possible

      FieldInfo[] fieldInfosArr = new FieldInfo[fields.size()];

      int i = 0;
      for (Info info : fields.values()) {
        info.prepareDocValuesAndPointValues();
        fieldInfosArr[i++] = info.fieldInfo;
      }

      fieldInfos = new FieldInfos(fieldInfosArr);
    }

    private Info getInfoForExpectedDocValuesType(String fieldName, DocValuesType expectedType) {
      if (expectedType == DocValuesType.NONE) {
        return null;
      }
      Info info = fields.get(fieldName);
      if (info == null) {
        return null;
      }
      if (info.fieldInfo.getDocValuesType() != expectedType) {
        return null;
      }
      return info;
    }

    @Override
    public Bits getLiveDocs() {
      return null;
    }
    
    @Override
    public FieldInfos getFieldInfos() {
      return fieldInfos;
    }

    @Override
    public NumericDocValues getNumericDocValues(String field) throws IOException {
      Info info = getInfoForExpectedDocValuesType(field, DocValuesType.NUMERIC);
      if (info == null) {
        return null;
      }
      return numericDocValues(info.numericProducer.dvLongValues[0]);
    }

    @Override
    public BinaryDocValues getBinaryDocValues(String field) {
      return getSortedDocValues(field, DocValuesType.BINARY);
    }

    @Override
    public SortedDocValues getSortedDocValues(String field) {
      return getSortedDocValues(field, DocValuesType.SORTED);
    }

    private SortedDocValues getSortedDocValues(String field, DocValuesType docValuesType) {
      Info info = getInfoForExpectedDocValuesType(field, docValuesType);
      if (info != null) {
        BytesRef value = info.binaryProducer.dvBytesValuesSet.get(0, new BytesRef());
        return sortedDocValues(value);
      } else {
        return null;
      }
    }
    
    @Override
    public SortedNumericDocValues getSortedNumericDocValues(String field) {
      Info info = getInfoForExpectedDocValuesType(field, DocValuesType.SORTED_NUMERIC);
      if (info != null) {
        return numericDocValues(info.numericProducer.dvLongValues, info.numericProducer.count);
      } else {
        return null;
      }
    }
    
    @Override
    public SortedSetDocValues getSortedSetDocValues(String field) {
      Info info = getInfoForExpectedDocValuesType(field, DocValuesType.SORTED_SET);
      if (info != null) {
        return sortedSetDocValues(info.binaryProducer.dvBytesValuesSet, info.binaryProducer.bytesIds);
      } else {
        return null;
      }
    }

    @Override
    public PointValues getPointValues(String fieldName) {
      Info info = fields.get(fieldName);
      if (info == null || info.pointValues == null) {
        return null;
      }
      return new MemoryIndexPointValues(info);
    }

    @Override
    public VectorValues getVectorValues(String fieldName) {
      return VectorValues.EMPTY;
    }

    @Override
    public void checkIntegrity() throws IOException {
      // no-op
    }

    @Override
    public Terms terms(String field) throws IOException {
      return memoryFields.terms(field);
    }

    private class MemoryFields extends Fields {

      private final Map<String, Info> fields;

      public MemoryFields(Map<String, Info> fields) {
        this.fields = fields;
      }

      @Override
      public Iterator<String> iterator() {
        return fields.entrySet().stream()
            .filter(e -> e.getValue().numTokens > 0)
            .map(Map.Entry::getKey)
            .iterator();
      }

      @Override
      public Terms terms(final String field) {
        final Info info = fields.get(field);
        if (info == null || info.numTokens <= 0) {
          return null;
        }

        return new Terms() {
          @Override
          public TermsEnum iterator() {
            return new MemoryTermsEnum(info);
          }

          @Override
          public long size() {
            return info.terms.size();
          }

          @Override
          public long getSumTotalTermFreq() {
            return info.sumTotalTermFreq;
          }

          @Override
          public long getSumDocFreq() {
            // each term has df=1
            return info.terms.size();
          }

          @Override
          public int getDocCount() {
            return size() > 0 ? 1 : 0;
          }

          @Override
          public boolean hasFreqs() {
            return true;
          }

          @Override
          public boolean hasOffsets() {
            return storeOffsets;
          }

          @Override
          public boolean hasPositions() {
            return true;
          }

          @Override
          public boolean hasPayloads() {
            return storePayloads;
          }
        };
      }

      @Override
      public int size() {
        int size = 0;
        for (String fieldName : this) {
          size++;
        }
        return size;
      }
    }

    private class MemoryTermsEnum extends BaseTermsEnum {
      private final Info info;
      private final BytesRef br = new BytesRef();
      int termUpto = -1;

      public MemoryTermsEnum(Info info) {
        this.info = info;
        info.sortTerms();
      }
      
      private final int binarySearch(BytesRef b, BytesRef bytesRef, int low,
          int high, BytesRefHash hash, int[] ords) {
        int mid = 0;
        while (low <= high) {
          mid = (low + high) >>> 1;
          hash.get(ords[mid], bytesRef);
          final int cmp = bytesRef.compareTo(b);
          if (cmp < 0) {
            low = mid + 1;
          } else if (cmp > 0) {
            high = mid - 1;
          } else {
            return mid;
          }
        }
        assert bytesRef.compareTo(b) != 0;
        return -(low + 1);
      }
    

      @Override
      public boolean seekExact(BytesRef text) {
        termUpto = binarySearch(text, br, 0, info.terms.size()-1, info.terms, info.sortedTerms);
        return termUpto >= 0;
      }

      @Override
      public SeekStatus seekCeil(BytesRef text) {
        termUpto = binarySearch(text, br, 0, info.terms.size()-1, info.terms, info.sortedTerms);
        if (termUpto < 0) { // not found; choose successor
          termUpto = -termUpto-1;
          if (termUpto >= info.terms.size()) {
            return SeekStatus.END;
          } else {
            info.terms.get(info.sortedTerms[termUpto], br);
            return SeekStatus.NOT_FOUND;
          }
        } else {
          return SeekStatus.FOUND;
        }
      }

      @Override
      public void seekExact(long ord) {
        assert ord < info.terms.size();
        termUpto = (int) ord;
        info.terms.get(info.sortedTerms[termUpto], br);
      }
      
      @Override
      public BytesRef next() {
        termUpto++;
        if (termUpto >= info.terms.size()) {
          return null;
        } else {
          info.terms.get(info.sortedTerms[termUpto], br);
          return br;
        }
      }

      @Override
      public BytesRef term() {
        return br;
      }

      @Override
      public long ord() {
        return termUpto;
      }

      @Override
      public int docFreq() {
        return 1;
      }

      @Override
      public long totalTermFreq() {
        return info.sliceArray.freq[info.sortedTerms[termUpto]];
      }

      @Override
      public PostingsEnum postings(PostingsEnum reuse, int flags) {
        if (reuse == null || !(reuse instanceof MemoryPostingsEnum)) {
          reuse = new MemoryPostingsEnum();
        }
        final int ord = info.sortedTerms[termUpto];
        return ((MemoryPostingsEnum) reuse).reset(info.sliceArray.start[ord], info.sliceArray.end[ord], info.sliceArray.freq[ord]);
      }

      @Override
      public ImpactsEnum impacts(int flags) throws IOException {
        return new SlowImpactsEnum(postings(null, flags));
      }

      @Override
      public void seekExact(BytesRef term, TermState state) throws IOException {
        assert state != null;
        this.seekExact(((OrdTermState)state).ord);
      }

      @Override
      public TermState termState() throws IOException {
        OrdTermState ts = new OrdTermState();
        ts.ord = termUpto;
        return ts;
      }
    }
    
    private class MemoryPostingsEnum extends PostingsEnum {

      private final SliceReader sliceReader;
      private int posUpto; // for assert
      private boolean hasNext;
      private int doc = -1;
      private int freq;
      private int pos;
      private int startOffset;
      private int endOffset;
      private int payloadIndex;
      private final BytesRefBuilder payloadBuilder;//only non-null when storePayloads

      public MemoryPostingsEnum() {
        this.sliceReader = new SliceReader(intBlockPool);
        this.payloadBuilder = storePayloads ? new BytesRefBuilder() : null;
      }

      public PostingsEnum reset(int start, int end, int freq) {
        this.sliceReader.reset(start, end);
        posUpto = 0; // for assert
        hasNext = true;
        doc = -1;
        this.freq = freq;
        return this;
      }


      @Override
      public int docID() {
        return doc;
      }

      @Override
      public int nextDoc() {
        pos = -1;
        if (hasNext) {
          hasNext = false;
          return doc = 0;
        } else {
          return doc = NO_MORE_DOCS;
        }
      }

      @Override
      public int advance(int target) throws IOException {
        return slowAdvance(target);
      }

      @Override
      public int freq() throws IOException {
        return freq;
      }

      @Override
      public int nextPosition() {
        posUpto++;
        assert posUpto <= freq;
        assert !sliceReader.endOfSlice() : " stores offsets : " + startOffset;
        int pos = sliceReader.readInt();
        if (storeOffsets) {
          //pos = sliceReader.readInt();
          startOffset = sliceReader.readInt();
          endOffset = sliceReader.readInt();
        }
        if (storePayloads) {
          payloadIndex = sliceReader.readInt();
        }
        return pos;
      }

      @Override
      public int startOffset() {
        return startOffset;
      }

      @Override
      public int endOffset() {
        return endOffset;
      }

      @Override
      public BytesRef getPayload() {
        if (payloadBuilder == null || payloadIndex == -1) {
          return null;
        }
        return payloadsBytesRefs.get(payloadBuilder, payloadIndex);
      }
      
      @Override
      public long cost() {
        return 1;
      }
    }

    private class MemoryIndexPointValues extends PointValues {

      final Info info;

      MemoryIndexPointValues(Info info) {
        this.info = Objects.requireNonNull(info);
        Objects.requireNonNull(info.pointValues, "Field does not have points");
      }

      @Override
      public void intersect(IntersectVisitor visitor) throws IOException {
        BytesRef[] values = info.pointValues;

        visitor.grow(info.pointValuesCount);
        for (int i = 0; i < info.pointValuesCount; i++) {
          visitor.visit(0, values[i].bytes);
        }
      }

      @Override
      public long estimatePointCount(IntersectVisitor visitor) {
        return 1L;
      }

      @Override
      public byte[] getMinPackedValue() throws IOException {
        return info.minPackedValue;
      }

      @Override
      public byte[] getMaxPackedValue() throws IOException {
        return info.maxPackedValue;
      }

      @Override
      public int getNumDimensions() throws IOException {
        return info.fieldInfo.getPointDimensionCount();
      }

      @Override
      public int getNumIndexDimensions() throws IOException {
        return info.fieldInfo.getPointDimensionCount();
      }

      @Override
      public int getBytesPerDimension() throws IOException {
        return info.fieldInfo.getPointNumBytes();
      }

      @Override
      public long size() {
        return info.pointValuesCount;
      }

      @Override
      public int getDocCount() {
        return 1;
      }

    }
    
    @Override
    public Fields getTermVectors(int docID) {
      if (docID == 0) {
        return memoryFields;
      } else {
        return null;
      }
    }
  
    @Override
    public int numDocs() {
      if (DEBUG) System.err.println("MemoryIndexReader.numDocs");
      return 1;
    }
  
    @Override
    public int maxDoc() {
      if (DEBUG) System.err.println("MemoryIndexReader.maxDoc");
      return 1;
    }
  
    @Override
    public void document(int docID, StoredFieldVisitor visitor) {
      if (DEBUG) System.err.println("MemoryIndexReader.document");
      // no-op: there are no stored fields
    }
  
    @Override
    protected void doClose() {
      if (DEBUG) System.err.println("MemoryIndexReader.doClose");
    }
    
    @Override
    public NumericDocValues getNormValues(String field) {
      Info info = fields.get(field);
      if (info == null || info.fieldInfo.omitsNorms()) {
        return null;
      }
      return info.getNormDocValues();
    }

    @Override
    public LeafMetaData getMetaData() {
      return new LeafMetaData(Version.LATEST.major, Version.LATEST, null);
    }

    @Override
    public CacheHelper getCoreCacheHelper() {
      return null;
    }

    @Override
    public CacheHelper getReaderCacheHelper() {
      return null;
    }
  }

  /**
   * Resets the {@link MemoryIndex} to its initial state and recycles all internal buffers.
   */
  public void reset() {
    fields.clear();
    this.normSimilarity = IndexSearcher.getDefaultSimilarity();
    byteBlockPool.reset(false, false); // no need to 0-fill the buffers
    intBlockPool.reset(true, false); // here must must 0-fill since we use slices
    if (payloadsBytesRefs != null) {
      payloadsBytesRefs.clear();
    }
    this.frozen = false;
  }
  
  private static final class SliceByteStartArray extends DirectBytesStartArray {
    int[] start; // the start offset in the IntBlockPool per term
    int[] end; // the end pointer in the IntBlockPool for the postings slice per term
    int[] freq; // the term frequency
    
    public SliceByteStartArray(int initSize) {
      super(initSize);
    }
    
    @Override
    public int[] init() {
      final int[] ord = super.init();
      start = new int[ArrayUtil.oversize(ord.length, Integer.BYTES)];
      end = new int[ArrayUtil.oversize(ord.length, Integer.BYTES)];
      freq = new int[ArrayUtil.oversize(ord.length, Integer.BYTES)];
      assert start.length >= ord.length;
      assert end.length >= ord.length;
      assert freq.length >= ord.length;
      return ord;
    }

    @Override
    public int[] grow() {
      final int[] ord = super.grow();
      if (start.length < ord.length) {
        start = ArrayUtil.grow(start, ord.length);
        end = ArrayUtil.grow(end, ord.length);
        freq = ArrayUtil.grow(freq, ord.length);
      }      
      assert start.length >= ord.length;
      assert end.length >= ord.length;
      assert freq.length >= ord.length;
      return ord;
    }

    @Override
    public int[] clear() {
     start = end = null;
     return super.clear();
    }
    
  }
}<|MERGE_RESOLUTION|>--- conflicted
+++ resolved
@@ -502,11 +502,7 @@
     return new FieldInfo(fieldName, ord, fieldType.storeTermVectors(), fieldType.omitNorms(), storePayloads,
         indexOptions, fieldType.docValuesType(), -1, Collections.emptyMap(),
         fieldType.pointDimensionCount(), fieldType.pointIndexDimensionCount(), fieldType.pointNumBytes(),
-<<<<<<< HEAD
-        fieldType.vectorDimension(), fieldType.vectorScoreFunction(), false);
-=======
         fieldType.vectorDimension(), fieldType.vectorSearchStrategy(), false);
->>>>>>> 4bf25415
   }
 
   private void storePointValues(Info info, BytesRef pointValue) {
@@ -526,11 +522,7 @@
           info.fieldInfo.name, info.fieldInfo.number, info.fieldInfo.hasVectors(), info.fieldInfo.hasPayloads(),
           info.fieldInfo.hasPayloads(), info.fieldInfo.getIndexOptions(), docValuesType, -1, info.fieldInfo.attributes(),
           info.fieldInfo.getPointDimensionCount(), info.fieldInfo.getPointIndexDimensionCount(), info.fieldInfo.getPointNumBytes(),
-<<<<<<< HEAD
-          info.fieldInfo.getVectorDimension(), info.fieldInfo.getVectorScoreFunction(),
-=======
           info.fieldInfo.getVectorDimension(), info.fieldInfo.getVectorSearchStrategy(),
->>>>>>> 4bf25415
           info.fieldInfo.isSoftDeletesField()
       );
     } else if (existingDocValuesType != docValuesType) {
